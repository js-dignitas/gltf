--- conflicted
+++ resolved
@@ -428,12 +428,6 @@
 type Primitive struct {
 	extensible
 	Attributes Attribute     `json:"attributes"`
-<<<<<<< HEAD
-	Indices    uint32        `json:"indices,omitempty"` // The index of the accessor that contains the indices.
-	Material   uint32        `json:"material,omitempty"`
-	Mode       PrimitiveMode `json:"mode" validate:"lte=6"`
-	Targets    []Attribute   `json:"targets,omitempty" validate:"omitempty,dive,dive,keys,oneof=POSITION NORMAL TANGENT,endkeys"` // Only POSITION, NORMAL, and TANGENT supported.
-=======
 	Indices    int32         `json:"indices" validate:"gte=-1"` // The index of the accessor that contains the indices.
 	Material   int32         `json:"material" validate:"gte=-1"`
 	Mode       PrimitiveMode `json:"mode" validate:"lte=6"`
@@ -470,7 +464,6 @@
 		out = bytes.Replace(out, []byte(`,}`), []byte("}"), 1)
 	}
 	return out, err
->>>>>>> 766bf87c
 }
 
 // The AlphaMode enumeration specifying the interpretation of the alpha value of the main factor and texture.
